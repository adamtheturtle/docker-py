--- conflicted
+++ resolved
@@ -4,11 +4,8 @@
 
 class EndpointConfig(dict):
     def __init__(self, version, aliases=None, links=None, ipv4_address=None,
-<<<<<<< HEAD
-                 ipv6_address=None, link_local_ips=None, mac_address=None):
-=======
-                 ipv6_address=None, link_local_ips=None, driver_opt=None):
->>>>>>> 58aa62bb
+                 ipv6_address=None, link_local_ips=None, driver_opt=None,
+                 mac_address=None):
         if version_lt(version, '1.22'):
             raise errors.InvalidVersion(
                 'Endpoint config is not supported for API version < 1.22'
