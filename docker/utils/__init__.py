# flake8: noqa
from .utils import (
    compare_version, convert_port_bindings, convert_volume_binds,
    mkbuildcontext, tar, exclude_paths, parse_repository_tag, parse_host,
    kwargs_from_env, convert_filters, datetime_to_timestamp,
<<<<<<< HEAD
    create_host_config, parse_bytes, ping_registry, parse_env_file, version_lt,
    version_gte, decode_json_header, split_command, create_ipam_config,
    create_ipam_pool, parse_devices, normalize_links, convert_service_networks,
=======
    create_host_config, create_container_config, parse_bytes, ping_registry,
    parse_env_file, version_lt, version_gte, decode_json_header, split_command,
    create_ipam_config, create_ipam_pool, parse_devices, normalize_links,
    convert_service_networks, format_environment,
>>>>>>> cb967ef6
)

from .decorators import check_resource, minimum_version, update_headers<|MERGE_RESOLUTION|>--- conflicted
+++ resolved
@@ -3,16 +3,10 @@
     compare_version, convert_port_bindings, convert_volume_binds,
     mkbuildcontext, tar, exclude_paths, parse_repository_tag, parse_host,
     kwargs_from_env, convert_filters, datetime_to_timestamp,
-<<<<<<< HEAD
     create_host_config, parse_bytes, ping_registry, parse_env_file, version_lt,
     version_gte, decode_json_header, split_command, create_ipam_config,
     create_ipam_pool, parse_devices, normalize_links, convert_service_networks,
-=======
-    create_host_config, create_container_config, parse_bytes, ping_registry,
-    parse_env_file, version_lt, version_gte, decode_json_header, split_command,
-    create_ipam_config, create_ipam_pool, parse_devices, normalize_links,
-    convert_service_networks, format_environment,
->>>>>>> cb967ef6
+    format_environment
 )
 
 from .decorators import check_resource, minimum_version, update_headers