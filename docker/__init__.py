<<<<<<< HEAD
# Copyright 2013 dotCloud inc.

#    Licensed under the Apache License, Version 2.0 (the "License");
#    you may not use this file except in compliance with the License.
#    You may obtain a copy of the License at

#        http://www.apache.org/licenses/LICENSE-2.0

#    Unless required by applicable law or agreed to in writing, software
#    distributed under the License is distributed on an "AS IS" BASIS,
#    WITHOUT WARRANTIES OR CONDITIONS OF ANY KIND, either express or implied.
#    See the License for the specific language governing permissions and
#    limitations under the License.

from .client import Client
import auth
=======
from .client import Client, APIError
>>>>>>> fea6f1c1
<|MERGE_RESOLUTION|>--- conflicted
+++ resolved
@@ -1,4 +1,3 @@
-<<<<<<< HEAD
 # Copyright 2013 dotCloud inc.
 
 #    Licensed under the Apache License, Version 2.0 (the "License");
@@ -13,8 +12,5 @@
 #    See the License for the specific language governing permissions and
 #    limitations under the License.
 
-from .client import Client
-import auth
-=======
 from .client import Client, APIError
->>>>>>> fea6f1c1
+import auth