<<<<<<< HEAD
version = "3.8.0-dev"
=======
version = "3.7.1"
>>>>>>> cb8b4626
version_info = tuple([int(d) for d in version.split("-")[0].split(".")])<|MERGE_RESOLUTION|>--- conflicted
+++ resolved
@@ -1,6 +1,2 @@
-<<<<<<< HEAD
-version = "3.8.0-dev"
-=======
-version = "3.7.1"
->>>>>>> cb8b4626
+version = "4.0.0-dev"
 version_info = tuple([int(d) for d in version.split("-")[0].split(".")])